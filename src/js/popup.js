--- conflicted
+++ resolved
@@ -657,14 +657,10 @@
 
       tr.classList.add("container-panel-row");
 
-      context.classList.add("userContext-wrapper", "open-newtab", "clickable");
+      context.classList.add("userContext-wrapper", "open-newtab", "clickable", "firstTabindex");
       manage.classList.add("show-tabs", "pop-button");
       manage.setAttribute("title", `View ${identity.name} container`);
       context.setAttribute("tabindex", "0");
-<<<<<<< HEAD
-      context.classList.add("firstTabindex");
-=======
->>>>>>> 510a188d
       context.setAttribute("title", `Create ${identity.name} tab`);
       context.innerHTML = escaped`
         <div class="userContext-icon-wrapper open-newtab">
