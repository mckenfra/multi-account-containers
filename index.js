/* This Source Code Form is subject to the terms of the Mozilla Public
 * License, v. 2.0. If a copy of the MPL was not distributed with this file,
 * You can obtain one at http://mozilla.org/MPL/2.0/. */

const XUL_NS = "http://www.mozilla.org/keymaster/gatekeeper/there.is.only.xul";
const DEFAULT_TAB = "about:newtab";
const LOOKUP_KEY = "$ref";

const SHOW_MENU_TIMEOUT = 100;
const HIDE_MENU_TIMEOUT = 300;

const INCOMPATIBLE_ADDON_IDS = [
  "pulse@mozilla.com",
  "snoozetabs@mozilla.com",
  "jid1-NeEaf3sAHdKHPA@jetpack" // PageShot
];

const IDENTITY_COLORS = [
 { name: "blue", color: "#00a7e0" },
 { name: "turquoise", color: "#01bdad" },
 { name: "green", color: "#7dc14c" },
 { name: "yellow", color: "#ffcb00" },
 { name: "orange", color: "#f89c24" },
 { name: "red", color: "#d92215" },
 { name: "pink", color: "#ee5195" },
 { name: "purple", color: "#7a2f7a" },
];

const IDENTITY_ICONS = [
  { name: "fingerprint", image: "chrome://browser/skin/usercontext/personal.svg" },
  { name: "briefcase", image: "chrome://browser/skin/usercontext/work.svg" },
  { name: "dollar", image: "chrome://browser/skin/usercontext/banking.svg" },
  { name: "cart", image: "chrome://browser/skin/usercontext/shopping.svg" },
  // All of these do not exist in gecko
  { name: "gift", image: "gift" },
  { name: "vacation", image: "vacation" },
  { name: "food", image: "food" },
  { name: "fruit", image: "fruit" },
  { name: "pet", image: "pet" },
  { name: "tree", image: "tree" },
  { name: "chill", image: "chill" },
  { name: "circle", image: "circle" },
];

const PREFS = [
  [ "privacy.userContext.enabled", true ],
  [ "privacy.userContext.ui.enabled", false ],
  [ "privacy.usercontext.about_newtab_segregation.enabled", true ],
];

const { AddonManager } = require("resource://gre/modules/AddonManager.jsm");
const { attachTo, detachFrom } = require("sdk/content/mod");
const { Cu } = require("chrome");
const { ContextualIdentityService } = require("resource://gre/modules/ContextualIdentityService.jsm");
const { getFavicon } = require("sdk/places/favicon");
const { LightweightThemeManager } = Cu.import("resource://gre/modules/LightweightThemeManager.jsm", {});
const Metrics = require("./testpilot-metrics");
const { modelFor } = require("sdk/model/core");
const prefService = require("sdk/preferences/service");
const self = require("sdk/self");
const { Services }  = require("resource://gre/modules/Services.jsm");
const ss = require("sdk/simple-storage");
const { Style } = require("sdk/stylesheet/style");
const tabs = require("sdk/tabs");
const tabsUtils = require("sdk/tabs/utils");
const uuid = require("sdk/util/uuid");
const { viewFor } = require("sdk/view/core");
const webExtension = require("sdk/webextension");
const windows = require("sdk/windows");
const windowUtils = require("sdk/window/utils");

Cu.import("resource:///modules/CustomizableUI.jsm");
Cu.import("resource:///modules/CustomizableWidgets.jsm");
Cu.import("resource:///modules/sessionstore/SessionStore.jsm");
Cu.import("resource://gre/modules/Services.jsm");

// ContextualIdentityProxy

const ContextualIdentityProxy = {
  getIdentities() {
    let response;
    if ("getPublicIdentities" in ContextualIdentityService) {
      response = ContextualIdentityService.getPublicIdentities();
    } else {
      response = ContextualIdentityService.getIdentities();
    }

    return response.map((identity) => {
      return this._convert(identity);
    });
  },

  getIdentityFromId(userContextId) {
    let response;
    if ("getPublicIdentityFromId" in ContextualIdentityService) {
      response = ContextualIdentityService.getPublicIdentityFromId(userContextId);
    } else {
      response = ContextualIdentityService.getIdentityFromId(userContextId);
    }
    if (response) {
      return this._convert(response);
    }
    return response;
  },

  _convert(identity) {
    return {
      name: ContextualIdentityService.getUserContextLabel(identity.userContextId),
      icon: identity.icon,
      color: identity.color,
      userContextId: identity.userContextId,
    };
  },
};

// ----------------------------------------------------------------------------
// ContainerService

const ContainerService = {
  _identitiesState: {},
  _windowMap: new Map(),
  _containerWasEnabled: false,
  _onBackgroundConnectCallback: null,

  async init(installation, reason) {
    // If we are just been installed, we must store some information for the
    // uninstallation. This object contains also a version number, in case we
    // need to implement a migration in the future.
    // In 1.1.1 and less we deleted savedConfiguration on upgrade so we need to rebuild
    if (!("savedConfiguration" in ss.storage) ||
        !("prefs" in ss.storage.savedConfiguration) ||
        (installation && reason !== "upgrade")) {
      let preInstalledIdentities = []; // eslint-disable-line prefer-const
      ContextualIdentityProxy.getIdentities().forEach(identity => {
        preInstalledIdentities.push(identity.userContextId);
      });

      const object = {
        version: 1,
        prefs: {},
        metricsUUID: uuid.uuid().toString(),
        preInstalledIdentities: preInstalledIdentities
      };

      PREFS.forEach(pref => {
        object.prefs[pref[0]] = prefService.get(pref[0]);
      });

      ss.storage.savedConfiguration = object;

      if (prefService.get("privacy.userContext.enabled") !== true) {
        // Maybe rename the Banking container.
        const identity = ContextualIdentityProxy.getIdentityFromId(3);
        if (identity && identity.l10nID === "userContextBanking.label") {
          ContextualIdentityService.update(identity.userContextId,
                                         "Finance",
                                         identity.icon,
                                         identity.color);
        }

        // Let's create the default containers in case there are none.
        if (ss.storage.savedConfiguration.preInstalledIdentities.length === 0) {
          // Note: we have to create them in this way because there is no way to
          // reuse the same ID and the localized strings.
          ContextualIdentityService.create("Personal", "fingerprint", "blue");
          ContextualIdentityService.create("Work", "briefcase", "orange");
          ContextualIdentityService.create("Finance", "dollar", "green");
          ContextualIdentityService.create("Shopping", "cart", "pink");
        }
      }
    }

    // TOCHECK should this run on all code
    ContextualIdentityProxy.getIdentities().forEach(identity => {
      const newIcon = this._fromIconToName(identity.icon);
      const newColor = this._fromColorToName(identity.color);
      if (newIcon !== identity.icon || newColor !== identity.color) {
        ContextualIdentityService.update(identity.userContextId,
                                       ContextualIdentityService.getUserContextLabel(identity.userContextId),
                                       newIcon,
                                       newColor);
      }
    });

    // Let's see if containers were enabled before this addon.
    this._containerWasEnabled =
      ss.storage.savedConfiguration.prefs["privacy.userContext.enabled"];

    // Enabling preferences

    PREFS.forEach((pref) => {
      prefService.set(pref[0], pref[1]);
    });

    this._metricsUUID = ss.storage.savedConfiguration.metricsUUID;

    // Disabling the customizable container panel.
    CustomizableUI.destroyWidget("containers-panelmenu");

    // Message routing

    // only these methods are allowed. We have a 1:1 mapping between messages
    // and methods. These methods must return a promise.
    const methods = [
      "hideTabs",
      "showTabs",
      "sortTabs",
      "getTabs",
      "showTab",
      "moveTabsToWindow",
      "queryIdentitiesState",
      "getIdentity",
      "getPreference",
      "sendTelemetryPayload",
      "getTheme",
      "refreshNeeded",
      "forgetIdentityAndRefresh",
      "checkIncompatibleAddons"
    ];

    // Map of identities.
    ContextualIdentityProxy.getIdentities().forEach(identity => {
      this._remapTabsIfMissing(identity.userContextId);
    });

    // Let's restore the hidden tabs from the previous session.
    if (prefService.get("browser.startup.page") === 3 &&
        "identitiesData" in ss.storage) {
      ContextualIdentityProxy.getIdentities().forEach(identity => {
        if (identity.userContextId in ss.storage.identitiesData &&
            "hiddenTabs" in ss.storage.identitiesData[identity.userContextId]) {
          this._identitiesState[identity.userContextId].hiddenTabs =
            ss.storage.identitiesData[identity.userContextId].hiddenTabs;
        }
      });
    }

    tabs.on("open", tab => {
      this._hideAllPanels();
      this._restyleTab(tab);
      this._remapTab(tab);
    });

    tabs.on("close", tab => {
      this._hideAllPanels();
      this._remapTab(tab);
    });

    tabs.on("activate", tab => {
      this._hideAllPanels();
      this._restyleActiveTab(tab).catch(() => {});
      this._configureActiveWindows();
      this._remapTab(tab);
    });

    // Modify CSS and other stuff for each window.

    this._configureWindows().catch(() => {});

    windows.browserWindows.on("open", window => {
      this._configureWindow(viewFor(window)).catch(() => {});
    });

    windows.browserWindows.on("close", window => {
      this.closeWindow(viewFor(window));
    });

    // WebExtension startup

    try {
      const api = await webExtension.startup();
      api.browser.runtime.onMessage.addListener((message, sender, sendReply) => {
        if ("method" in message && methods.indexOf(message.method) !== -1) {
          sendReply(this[message.method](message));
        }
      });

      this.registerBackgroundConnection(api);
    } catch (e) {
      throw new Error("WebExtension startup failed. Unable to continue.");
    }

    this._sendEvent = new Metrics({
      type: "sdk",
      id: self.id,
      version: self.version
    }).sendEvent;

    // Begin-Of-Hack
    ContextualIdentityService.workaroundForCookieManager = function(method, userContextId) {
      let identity = method.call(ContextualIdentityService, userContextId);
      if (!identity && userContextId) {
        identity = {
          userContextId,
          icon: "",
          color: "",
          name: "Pending to be deleted",
          public: true,
        };
      }

      return identity;
    };

    if (!this._oldGetIdentityFromId) {
      this._oldGetIdentityFromId = ContextualIdentityService.getIdentityFromId;
    }
    ContextualIdentityService.getIdentityFromId = function(userContextId) {
      return this.workaroundForCookieManager(ContainerService._oldGetIdentityFromId, userContextId);
    };

    if ("getPublicIdentityFromId" in ContextualIdentityService) {
      if (!this._oldGetPublicIdentityFromId) {
        this._oldGetPublicIdentityFromId = ContextualIdentityService.getPublicIdentityFromId;
      }
      ContextualIdentityService.getPublicIdentityFromId = function(userContextId) {
        return this.workaroundForCookieManager(ContainerService._oldGetPublicIdentityFromId, userContextId);
      };
    }
    // End-Of-Hack

    Services.obs.addObserver(this, "lightweight-theme-changed", false);
  },

  registerBackgroundConnection(api) {
    // This is only used for theme notifications and new tab
    api.browser.runtime.onConnect.addListener((port) => {
      this._onBackgroundConnectCallback = (message, topic) => {
        port.postMessage({
          type: topic,
          message
        });
      };
    });
  },

  triggerBackgroundCallback(message, topic) {
    if (this._onBackgroundConnectCallback) {
      this._onBackgroundConnectCallback(message, topic);
    }
  },

  async observe(subject, topic) {
    if (topic === "lightweight-theme-changed") {
      try {
        const theme = await this.getTheme();
        this.triggerBackgroundCallback(theme, topic);
      } catch (e) {
        throw new Error("Unable to get theme");
      }
    }
  },

  getTheme() {
    const defaultTheme = "firefox-compact-light@mozilla.org";
    return new Promise(function (resolve) {
      let theme = defaultTheme;
      if (LightweightThemeManager.currentTheme && LightweightThemeManager.currentTheme.id) {
        theme = LightweightThemeManager.currentTheme.id;
      }
      resolve(theme);
    });
  },

  // utility methods

  _containerTabCount(userContextId) {
    // Returns the total of open and hidden tabs with this userContextId
    let containerTabsCount = 0;
    containerTabsCount += this._identitiesState[userContextId].openTabs;
    containerTabsCount += this._identitiesState[userContextId].hiddenTabs.length;
    return containerTabsCount;
  },

  _totalContainerTabsCount() {
    // Returns the number of total open tabs across ALL containers
    let totalContainerTabsCount = 0;
    for (const userContextId in this._identitiesState) {
      totalContainerTabsCount += this._identitiesState[userContextId].openTabs;
    }
    return totalContainerTabsCount;
  },

  _totalNonContainerTabsCount() {
    // Returns the number of open tabs NOT IN a container
    let totalNonContainerTabsCount = 0;
    for (const tab of tabs) {
      if (this._getUserContextIdFromTab(tab) === 0) {
        ++totalNonContainerTabsCount;
      }
    }
    return totalNonContainerTabsCount;
  },

  _containersCounts() {
    let containersCounts = { // eslint-disable-line prefer-const
      "shown": 0,
      "hidden": 0,
      "total": 0
    };
    for (const userContextId in this._identitiesState) {
      if (this._identitiesState[userContextId].openTabs > 0) {
        ++containersCounts.shown;
        ++containersCounts.total;
        continue;
      } else if (this._identitiesState[userContextId].hiddenTabs.length > 0) {
        ++containersCounts.hidden;
        ++containersCounts.total;
        continue;
      }
    }
    return containersCounts;
  },

  // In FF 50-51, the icon is the full path, in 52 and following
  // releases, we have IDs to be used with a svg file. In this function
  // we map URLs to svg IDs.

  // Helper methods for converting colors to names and names to colors.

  _fromNameToColor(name) {
    return this._fromNameOrColor(name, "color");
  },

  _fromColorToName(color) {
    return this._fromNameOrColor(color, "name");
  },

  _fromNameOrColor(what, attribute) {
    for (let color of IDENTITY_COLORS) { // eslint-disable-line prefer-const
      if (what === color.color || what === color.name) {
        return color[attribute];
      }
    }
    return "";
  },

  // Helper methods for converting icons to names and names to icons.

  _fromIconToName(icon) {
    return this._fromNameOrIcon(icon, "name", "circle");
  },

  _fromNameOrIcon(what, attribute, defaultValue) {
    for (let icon of IDENTITY_ICONS) { // eslint-disable-line prefer-const
      if (what === icon.image || what === icon.name) {
        return icon[attribute];
      }
    }
    return defaultValue;
  },

  // Tab Helpers

  _getUserContextIdFromTab(tab) {
    return parseInt(viewFor(tab).getAttribute("usercontextid") || 0, 10);
  },

  async _createTabObject(tab) {
    let url;
    try {
      url = await getFavicon(tab.url);
    } catch (e) {
      url = "";
    }
    return {
      title: tab.title,
      url: tab.url,
      favicon: url,
      id: tab.id,
      active: true,
      pinned: tabsUtils.isPinned(viewFor(tab))
    };
  },

  _matchTabsByContainer(userContextId) {
    const matchedTabs = [];
    for (const tab of tabs) {
      if (userContextId === this._getUserContextIdFromTab(tab)) {
        matchedTabs.push(tab);
      }
    }
    return matchedTabs;
  },

  _createIdentityState() {
    return {
      hiddenTabs: [],
      openTabs: 0
    };
  },

  _remapTabsIfMissing(userContextId) {
    // We already know this userContextId.
    if (userContextId in this._identitiesState) {
      return;
    }

    this._identitiesState[userContextId] = this._createIdentityState();
    this._remapTabsFromUserContextId(userContextId);
  },

  _remapTabsFromUserContextId(userContextId) {
    this._identitiesState[userContextId].openTabs = this._matchTabsByContainer(userContextId).length;
  },

  _remapTab(tab) {
    const userContextId = this._getUserContextIdFromTab(tab);
    if (userContextId) {
      this._remapTabsFromUserContextId(userContextId);
    }
  },

  _isKnownContainer(userContextId) {
    return userContextId in this._identitiesState;
  },

  async _closeTabs(tabsToClose) {
    // We create a new tab only if the current operation closes all the
    // existing ones.
    if (tabs.length === tabsToClose.length) {
      await this.openTab({});
    }

    for (const tab of tabsToClose) {
      // after .close() window is null. Let's take it now.
      const window = viewFor(tab.window);

      tab.close();

      // forget about this tab. 0 is the index of the forgotten tab and 0
      // means the last one.
      try {
        SessionStore.forgetClosedTab(window, 0);
      } catch (e) {} // eslint-disable-line no-empty
    }
  },

  _recentBrowserWindow() {
    const browserWin = windowUtils.getMostRecentBrowserWindow();

    // This should not really happen.
    if (!browserWin || !browserWin.gBrowser) {
      return Promise.resolve(null);
    }

    return Promise.resolve(browserWin);
  },

  _syncTabs() {
    // Let's store all what we have.
    ss.storage.identitiesData = this._identitiesState;
  },

  sendTelemetryPayload(args = {}) {
    // when pings come from popup, delete "method" prop
    delete args.method;
    let payload = { // eslint-disable-line prefer-const
      "uuid": this._metricsUUID
    };
    Object.assign(payload, args);

    /* This is to masage the data whilst it is still active in the SDK side */
    const containersCounts = this._containersCounts();
    Object.keys(payload).forEach((keyName) => {
      let value = payload[keyName];
      if (value === LOOKUP_KEY) {
        switch (keyName) {
<<<<<<< HEAD
          case "clickedContainerTabCount":
            value = this._containerTabCount(payload.userContextId);
            break;
          case "shownContainersCount":
            value = containersCounts.shown;
            break;
          case "hiddenContainersCount":
            value = containersCounts.hidden;
            break;
          case "totalContainersCount":
            value = containersCounts.total;
            break;
=======
        case "clickedContainerTabCount":
          value = this._containerTabCount(payload.userContextId);
          break;
        case "shownContainersCount":
          value = containersCounts.shown;
          break;
        case "hiddenContainersCount":
          value = containersCounts.hidden;
          break;
        case "totalContainersCount":
          value = containersCounts.total;
          break;
>>>>>>> 4ffb587d
        }
      }
      payload[keyName] = value;
    });

    this._sendEvent(payload);
  },

  checkIncompatibleAddons() {
    return new Promise(resolve => {
      AddonManager.getAddonsByIDs(INCOMPATIBLE_ADDON_IDS, (addons) => {
        addons = addons.filter((a) => a && a.isActive);
        const incompatibleAddons = addons.length !== 0;
        if (incompatibleAddons) {
          this.sendTelemetryPayload({
            "event": "incompatible-addons-detected"
          });
        }
        resolve(incompatibleAddons);
      });
    });
  },

  // Tabs management

  async hideTabs(args) {
    if (!("userContextId" in args)) {
      return new Error("hideTabs must be called with userContextId argument.");
    }

    this._remapTabsIfMissing(args.userContextId);
    if (!this._isKnownContainer(args.userContextId)) {
      return null;
    }

    this.sendTelemetryPayload({
      "event": "hide-tabs",
      "userContextId": args.userContextId,
      "clickedContainerTabCount": LOOKUP_KEY,
      "shownContainersCount": LOOKUP_KEY,
      "hiddenContainersCount": LOOKUP_KEY,
      "totalContainersCount": LOOKUP_KEY
    });

    const tabsToClose = [];

    const tabObjects = await Promise.all(this._matchTabsByContainer(args.userContextId).map((tab) => {
      tabsToClose.push(tab);
      return this._createTabObject(tab);
    }));

    tabObjects.forEach((object) => {
      // This tab is going to be closed. Let's mark this tabObject as
      // non-active.
      object.active = false;

      this._identitiesState[args.userContextId].hiddenTabs.push(object);
    });

    await this._closeTabs(tabsToClose);

    return this._syncTabs();
  },

  async showTabs(args) {
    if (!("userContextId" in args)) {
      return Promise.reject("showTabs must be called with userContextId argument.");
    }

    this._remapTabsIfMissing(args.userContextId);
    if (!this._isKnownContainer(args.userContextId)) {
      return Promise.resolve(null);
    }

    this.sendTelemetryPayload({
      "event": "show-tabs",
      "userContextId": args.userContextId,
      "clickedContainerTabCount": LOOKUP_KEY,
      "shownContainersCount": LOOKUP_KEY,
      "hiddenContainersCount": LOOKUP_KEY,
      "totalContainersCount": LOOKUP_KEY
    });

    const promises = [];

    const hiddenTabs = this._identitiesState[args.userContextId].hiddenTabs;
    this._identitiesState[args.userContextId].hiddenTabs = [];

    for (let object of hiddenTabs) { // eslint-disable-line prefer-const
      promises.push(this.openTab({
        userContextId: args.userContextId,
        url: object.url,
        nofocus: args.nofocus || false,
        pinned: object.pinned,
      }));
    }

    this._identitiesState[args.userContextId].hiddenTabs = [];

    await Promise.all(promises);
    return this._syncTabs();
  },

  sortTabs() {
    const containersCounts = this._containersCounts();
    this.sendTelemetryPayload({
      "event": "sort-tabs",
      "shownContainersCount": containersCounts.shown,
      "totalContainerTabsCount": this._totalContainerTabsCount(),
      "totalNonContainerTabsCount": this._totalNonContainerTabsCount()
    });
    return new Promise(resolve => {
      for (let window of windows.browserWindows) { // eslint-disable-line prefer-const
        // First the pinned tabs, then the normal ones.
        this._sortTabsInternal(window, true);
        this._sortTabsInternal(window, false);
      }
      resolve(null);
    });
  },

  _sortTabsInternal(window, pinnedTabs) {
    // From model to XUL window.
    const xulWindow = viewFor(window);

    const tabs = tabsUtils.getTabs(xulWindow);
    let pos = 0;

    // Let's collect UCIs/tabs for this window.
    const map = new Map;
    for (const tab of tabs) {
      if (pinnedTabs && !tabsUtils.isPinned(tab)) {
        // We don't have, or we already handled all the pinned tabs.
        break;
      }

      if (!pinnedTabs && tabsUtils.isPinned(tab)) {
        // pinned tabs must be consider as taken positions.
        ++pos;
        continue;
      }

      const userContextId = this._getUserContextIdFromTab(tab);
      if (!map.has(userContextId)) {
        map.set(userContextId, []);
      }
      map.get(userContextId).push(tab);
    }

    // Let's sort the map.
    const sortMap = new Map([...map.entries()].sort((a, b) => a[0] > b[0]));

    // Let's move tabs.
    sortMap.forEach(tabs => {
      for (const tab of tabs) {
        xulWindow.gBrowser.moveTabTo(tab, pos++);
      }
    });
  },

  async getTabs(args) {
    if (!("userContextId" in args)) {
      return new Error("getTabs must be called with userContextId argument.");
    }

    this._remapTabsIfMissing(args.userContextId);
    if (!this._isKnownContainer(args.userContextId)) {
      return [];
    }

    const promises = [];
    this._matchTabsByContainer(args.userContextId).forEach((tab) => {
      promises.push(this._createTabObject(tab));
    });

    const list = await Promise.all(promises);
    return list.concat(this._identitiesState[args.userContextId].hiddenTabs);
  },

  showTab(args) {
    return new Promise((resolve, reject) => {
      if (!("tabId" in args)) {
        reject("showTab must be called with tabId argument.");
        return;
      }

      for (const tab of tabs) {
        if (tab.id === args.tabId) {
          tab.window.activate();
          tab.activate();
          break;
        }
      }

      resolve(null);
    });
  },

  moveTabsToWindow(args) {
    return new Promise((resolve, reject) => {
      if (!("userContextId" in args)) {
        reject("moveTabsToWindow must be called with userContextId argument.");
        return;
      }

      this._remapTabsIfMissing(args.userContextId);
      if (!this._isKnownContainer(args.userContextId)) {
        return Promise.resolve(null);
      }

      this.sendTelemetryPayload({
        "event": "move-tabs-to-window",
        "userContextId": args.userContextId,
        "clickedContainerTabCount": this._containerTabCount(args.userContextId),
      });

      const list = this._matchTabsByContainer(args.userContextId);

      // Nothing to do
      if (list.length === 0 &&
          this._identitiesState[args.userContextId].hiddenTabs.length === 0) {
        resolve(null);
        return;
      }

      windows.browserWindows.open({
        url: "about:blank",
        onOpen: window => {
          const newBrowserWindow = viewFor(window);
          let pos = 0;

          // Let's move the tab to the new window.
          for (let tab of list) { // eslint-disable-line prefer-const
            newBrowserWindow.gBrowser.adoptTab(viewFor(tab), pos++, false);
          }

          // Let's show the hidden tabs.
          for (let object of this._identitiesState[args.userContextId].hiddenTabs) { // eslint-disable-line prefer-const
            newBrowserWindow.gBrowser.addTab(object.url || DEFAULT_TAB, { userContextId: args.userContextId });
          }

          this._identitiesState[args.userContextId].hiddenTabs = [];

          // Let's close all the normal tab in the new window. In theory it
          // should be only the first tab, but maybe there are addons doing
          // crazy stuff.
          for (let tab of window.tabs) { // eslint-disable-line prefer-const
            const userContextId = this._getUserContextIdFromTab(tab);
            if (args.userContextId !== userContextId) {
              newBrowserWindow.gBrowser.removeTab(viewFor(tab));
            }
          }
          resolve(null);
        },
      });
    });
  },

  openTab(args) {
    return this.triggerBackgroundCallback(args, "open-tab");
  },

  // Identities management
  queryIdentitiesState() {
    return new Promise(resolve => {
      const identities = {};

      ContextualIdentityProxy.getIdentities().forEach(identity => {
        this._remapTabsIfMissing(identity.userContextId);
        const convertedIdentity = {
          hasHiddenTabs: !!this._identitiesState[identity.userContextId].hiddenTabs.length,
          hasOpenTabs: !!this._identitiesState[identity.userContextId].openTabs
        };

        identities[identity.userContextId] = convertedIdentity;
      });

      resolve(identities);
    });
  },

  queryIdentities() {
    return new Promise(resolve => {
      const identities = ContextualIdentityProxy.getIdentities();
      identities.forEach(identity => {
        this._remapTabsIfMissing(identity.userContextId);
      });

      resolve(identities);
    });
  },

  // Preferences

  getPreference(args) {
    if (!("pref" in args)) {
      return Promise.reject("getPreference must be called with pref argument.");
    }

    return Promise.resolve(prefService.get(args.pref));
  },

  // Styling the window

  _configureWindows() {
    const promises = [];
    for (let window of windows.browserWindows) { // eslint-disable-line prefer-const
      promises.push(this._configureWindow(viewFor(window)));
    }
    return Promise.all(promises);
  },

  _configureWindow(window) {
    return this._getOrCreateContainerWindow(window).configure();
  },

  _configureActiveWindows() {
    const promises = [];
    for (let window of windows.browserWindows) { // eslint-disable-line prefer-const
      promises.push(this._configureActiveWindow(viewFor(window)));
    }
    return Promise.all(promises);
  },

  _configureActiveWindow(window) {
    return this._getOrCreateContainerWindow(window).configureActive();
  },

  closeWindow(window) {
    this._windowMap.delete(window);
  },

  _getOrCreateContainerWindow(window) {
    if (!(this._windowMap.has(window))) {
      this._windowMap.set(window, new ContainerWindow(window));
    }

    return this._windowMap.get(window);
  },

  refreshNeeded() {
    return this._configureWindows();
  },

  _hideAllPanels() {
    for (let windowObject of this._windowMap.values()) { // eslint-disable-line prefer-const
      windowObject.hidePanel();
    }
  },

  _restyleActiveTab(tab) {
    if (!tab) {
      return Promise.resolve(null);
    }

    const userContextId = ContainerService._getUserContextIdFromTab(tab);
    const identity = ContextualIdentityProxy.getIdentityFromId(userContextId);
    const hbox = viewFor(tab.window).document.getElementById("userContext-icons");

    if (!identity) {
      hbox.setAttribute("data-identity-color", "");
      return Promise.resolve(null);
    }

    hbox.setAttribute("data-identity-color", identity.color);

    const label = viewFor(tab.window).document.getElementById("userContext-label");
    label.setAttribute("value", identity.name);
    label.style.color = ContainerService._fromNameToColor(identity.color);

    const indicator = viewFor(tab.window).document.getElementById("userContext-indicator");
    indicator.setAttribute("data-identity-icon", identity.icon);
    indicator.style.listStyleImage = "";

    return this._restyleTab(tab);
  },

  _restyleTab(tab) {
    if (!tab) {
      return Promise.resolve(null);
    }
    const userContextId = ContainerService._getUserContextIdFromTab(tab);
    const identity = ContextualIdentityProxy.getIdentityFromId(userContextId);
    if (!identity) {
      return Promise.resolve(null);
    }
    return Promise.resolve(viewFor(tab).setAttribute("data-identity-color", identity.color));
  },

  // Uninstallation
  uninstall(reason) {
    const data = ss.storage.savedConfiguration;
    if (!data) {
      throw new DOMError("ERROR - No saved configuration!!");
    }

    if (data.version !== 1) {
      throw new DOMError("ERROR - Unknown version!!");
    }

    if (reason !== "upgrade") {
      PREFS.forEach(pref => {
        if (pref[0] in data.prefs) {
          prefService.set(pref[0], data.prefs[pref[0]]);
        }
      });
    }

    // Note: We cannot go back renaming the Finance identity back to Banking:
    // the locale system doesn't work with renamed containers.

    // Restore the customizable container panel.
    const widget = CustomizableWidgets.find(widget => widget.id === "containers-panelmenu");
    if (widget) {
      CustomizableUI.createWidget(widget);
    }

    for (let window of windows.browserWindows) { // eslint-disable-line prefer-const
      // Let's close all the container tabs.
      // Note: We cannot use _closeTabs() because at this point tab.window is
      // null.
      if (!this._containerWasEnabled && reason !== "upgrade") {
        for (let tab of window.tabs) { // eslint-disable-line prefer-const
          if (this._getUserContextIdFromTab(tab)) {
            tab.close();
            try {
              SessionStore.forgetClosedTab(viewFor(window), 0);
            } catch(e) {} // eslint-disable-line no-empty
          }
        }
      }

      this._getOrCreateContainerWindow(viewFor(window)).shutdown();
    }

    // all the configuration must go away now.
    this._windowMap = new Map();

    if (reason !== "upgrade") {
      // Let's forget all the previous closed tabs.
      this._forgetIdentity();

      const preInstalledIdentities = data.preInstalledIdentities;
      ContextualIdentityProxy.getIdentities().forEach(identity => {
        if (!preInstalledIdentities.includes(identity.userContextId)) {
          ContextualIdentityService.remove(identity.userContextId);
        } else {
          // Let's cleanup all the cookies for this container.
          Services.obs.notifyObservers(null, "clear-origin-attributes-data",
                                       JSON.stringify({ userContextId: identity.userContextId }));
        }
      });

      // Let's delete the configuration.
      delete ss.storage.savedConfiguration;
    }

    // Begin-Of-Hack
    if (this._oldGetIdentityFromId) {
      ContextualIdentityService.getIdentityFromId = this._oldGetIdentityFromId;
    }

    if (this._oldGetPublicIdentityFromId) {
      ContextualIdentityService.getPublicIdentityFromId = this._oldGetPublicIdentityFromId;
    }
    // End-Of-Hack
  },

  forgetIdentityAndRefresh(args) {
    this._forgetIdentity(args.userContextId);
    return this.refreshNeeded();
  },

  _forgetIdentity(userContextId = 0) {
    for (let window of windows.browserWindows) { // eslint-disable-line prefer-const
      window = viewFor(window);
      const closedTabData = JSON.parse(SessionStore.getClosedTabData(window));
      for (let i = closedTabData.length - 1; i >= 0; --i) {
        if (!closedTabData[i].state.userContextId) {
          continue;
        }

        if (userContextId === 0 ||
            closedTabData[i].state.userContextId === userContextId) {
          try {
            SessionStore.forgetClosedTab(window, i);
          } catch(e) {} // eslint-disable-line no-empty
        }
      }
    }
  },
};

// ----------------------------------------------------------------------------
// ContainerWindow

// This object is used to configure a single window.
function ContainerWindow(window) {
  this._init(window);
}

ContainerWindow.prototype = {
  _window: null,
  _style: null,
  _panelElement: null,
  _timeoutStore: new Map(),
  _elementCache: new Map(),
  _tooltipCache: new Map(),
  _plusButton: null,
  _overflowPlusButton: null,
  _tabsElement: null,

  _init(window) {
    this._window = window;
    this._tabsElement = this._window.document.getElementById("tabbrowser-tabs");
    this._plusButton = this._window.document.getAnonymousElementByAttribute(this._tabsElement, "anonid", "tabs-newtab-button");
    this._overflowPlusButton = this._window.document.getElementById("new-tab-button");
    this._style = Style({ uri: self.data.url("usercontext.css") });
    attachTo(this._style, this._window);
  },

  configure() {
    return Promise.all([
      this._configurePlusButtonMenu(),
      this._configureActiveTab(),
      this._configureFileMenu(),
      this._configureAllTabsMenu(),
      this._configureTabStyle(),
      this.configureActive(),
    ]);
  },

  configureActive() {
    return this._configureContextMenu();
  },

  handleEvent(e) {
    let el = e.target;
    switch (e.type) {
    case "mouseover":
      this._createTimeout("show", () => {
        this.showPopup(el);
      }, SHOW_MENU_TIMEOUT);
      break;
    case "click":
      this.hidePanel();
      break;
    case "mouseout":
      while(el) {
        if (el === this._panelElement ||
            el === this._plusButton ||
            el === this._overflowPlusButton) {
          // Clear show timeout so we don't hide and reshow
          this._cleanTimeout("show");
          this._createTimeout("hidden", () => {
            this.hidePanel();
          }, HIDE_MENU_TIMEOUT);
          return;
        }
        el = el.parentElement;
      }
      break;
    }
  },

  showPopup(buttonElement) {
    this._cleanAllTimeouts();
    this._panelElement.openPopup(buttonElement);
  },

  _configurePlusButtonMenuElement(buttonElement) {
    if (buttonElement) {
      // Let's remove the tooltip because it can go over our panel.
      this._tooltipCache.set(buttonElement, buttonElement.getAttribute("tooltip"));
      buttonElement.setAttribute("tooltip", "");
      this._disableElement(buttonElement);

      buttonElement.addEventListener("mouseover", this);
      buttonElement.addEventListener("click", this);
      buttonElement.addEventListener("mouseout", this);
    }
  },

  async _configurePlusButtonMenu() {
    const mainPopupSetElement = this._window.document.getElementById("mainPopupSet");

    // Let's remove all the previous panels.
    if (this._panelElement) {
      this._panelElement.remove();
    }

    this._panelElement = this._window.document.createElementNS(XUL_NS, "panel");
    this._panelElement.setAttribute("id", "new-tab-overlay");
    this._panelElement.setAttribute("position", "bottomcenter topleft");
    this._panelElement.setAttribute("side", "top");
    this._panelElement.setAttribute("flip", "side");
    this._panelElement.setAttribute("type", "arrow");
    this._panelElement.setAttribute("animate", "open");
    this._panelElement.setAttribute("consumeoutsideclicks", "never");
    mainPopupSetElement.appendChild(this._panelElement);

    this._configurePlusButtonMenuElement(this._plusButton);
    this._configurePlusButtonMenuElement(this._overflowPlusButton);

    this._panelElement.addEventListener("mouseout", this);

    this._panelElement.addEventListener("mouseover", () => {
      this._cleanAllTimeouts();
    });

    try {
      const identities = await ContainerService.queryIdentities();
      identities.forEach(identity => {
        const menuItemElement = this._window.document.createElementNS(XUL_NS, "menuitem");
        this._panelElement.appendChild(menuItemElement);
        menuItemElement.className = "menuitem-iconic";
        menuItemElement.setAttribute("label", identity.name);
        menuItemElement.setAttribute("data-usercontextid", identity.userContextId);
        menuItemElement.setAttribute("data-identity-icon", identity.icon);
        menuItemElement.setAttribute("data-identity-color", identity.color);

        menuItemElement.addEventListener("command", (e) => {
          ContainerService.openTab({
            userContextId: identity.userContextId,
            source: "tab-bar"
          });
          e.stopPropagation();
        });

        menuItemElement.addEventListener("mouseover", () => {
          this._cleanAllTimeouts();
        });

        menuItemElement.addEventListener("mouseout", this);

        this._panelElement.appendChild(menuItemElement);
      });
    } catch (e) {
      this.hidePanel();
    }
  },

  _configureTabStyle() {
    const promises = [];
    for (let tab of modelFor(this._window).tabs) { // eslint-disable-line prefer-const
      promises.push(ContainerService._restyleTab(tab));
    }
    return Promise.all(promises);
  },

  _configureActiveTab() {
    const tab = modelFor(this._window).tabs.activeTab;
    return ContainerService._restyleActiveTab(tab);
  },

  _configureFileMenu() {
    return this._configureMenu("menu_newUserContext", null, e => {
      const userContextId = parseInt(e.target.getAttribute("data-usercontextid"), 10);
      ContainerService.openTab({
        userContextId: userContextId,
        source: "file-menu"
      });
    });
  },

  _configureAllTabsMenu() {
    return this._configureMenu("alltabs_containersTab", null, e => {
      const userContextId = parseInt(e.target.getAttribute("data-usercontextid"), 10);
      ContainerService.showTabs({
        userContextId,
        nofocus: true,
        window: this._window,
      }).then(() => {
        return ContainerService.openTab({
          userContextId,
          source: "alltabs-menu"
        });
      }).catch(() => {});
    });
  },

  _configureContextMenu() {
    return Promise.all([
      this._configureMenu("context-openlinkinusercontext-menu",
        () => {
          // This userContextId is what we want to exclude.
          const tab = modelFor(this._window).tabs.activeTab;
          return ContainerService._getUserContextIdFromTab(tab);
        },
        e => {
          // This is a super internal method. Hopefully it will be stable in the
          // next FF releases.
          this._window.gContextMenu.openLinkInTab(e);

          const userContextId = parseInt(e.target.getAttribute("data-usercontextid"), 10);
          ContainerService.showTabs({
            userContextId,
            nofocus: true,
            window: this._window,
          });
        }
      ),
      this._configureContextMenuOpenLink(),
    ]);
  },

  _configureContextMenuOpenLink() {
    return new Promise(resolve => {
      const self = this;
      this._window.gSetUserContextIdAndClick = function(event) {
        const tab = modelFor(self._window).tabs.activeTab;
        const userContextId = ContainerService._getUserContextIdFromTab(tab);
        event.target.setAttribute("data-usercontextid", userContextId);
        self._window.gContextMenu.openLinkInTab(event);
      };

      let item = this._window.document.getElementById("context-openlinkincontainertab");
      item.setAttribute("oncommand", "gSetUserContextIdAndClick(event)");

      item = this._window.document.getElementById("context-openlinkintab");
      item.setAttribute("oncommand", "gSetUserContextIdAndClick(event)");

      resolve();
    });
  },

  // Generic menu configuration.
  _configureMenu(menuId, excludedContainerCb, clickCb) {
    const menu = this._window.document.getElementById(menuId);
    if (!this._disableElement(menu)) {
      // Delete stale menu that isn't native elements
      while (menu.firstChild) {
        menu.removeChild(menu.firstChild);
      }
    }

    const menupopup = this._window.document.createElementNS(XUL_NS, "menupopup");
    menu.appendChild(menupopup);

    menupopup.addEventListener("command", clickCb);
    return this._createMenu(menupopup, excludedContainerCb);
  },

  _createMenu(target, excludedContainerCb) {
    while (target.hasChildNodes()) {
      target.removeChild(target.firstChild);
    }

    return new Promise((resolve, reject) => {
      ContainerService.queryIdentities().then(identities => {
        const fragment = this._window.document.createDocumentFragment();

        const excludedUserContextId = excludedContainerCb ? excludedContainerCb() : 0;
        if (excludedUserContextId) {
          const bundle = this._window.document.getElementById("bundle_browser");

          const menuitem = this._window.document.createElementNS(XUL_NS, "menuitem");
          menuitem.setAttribute("data-usercontextid", "0");
          menuitem.setAttribute("label", bundle.getString("userContextNone.label"));
          menuitem.setAttribute("accesskey", bundle.getString("userContextNone.accesskey"));

          fragment.appendChild(menuitem);

          const menuseparator = this._window.document.createElementNS(XUL_NS, "menuseparator");
          fragment.appendChild(menuseparator);
        }

        identities.forEach(identity => {
          if (identity.userContextId === excludedUserContextId) {
            return;
          }

          const menuitem = this._window.document.createElementNS(XUL_NS, "menuitem");
          menuitem.setAttribute("label", identity.name);
          menuitem.classList.add("menuitem-iconic");
          menuitem.setAttribute("data-usercontextid", identity.userContextId);
          menuitem.setAttribute("data-identity-color", identity.color);
          menuitem.setAttribute("data-identity-icon", identity.icon);
          fragment.appendChild(menuitem);
        });

        target.appendChild(fragment);
        resolve();
      }).catch(() => {reject();});
    });
  },

  // This timer is used to hide the panel auto-magically if it's not used in
  // the following X seconds. This is need to avoid the leaking of the panel
  // when the mouse goes out of of the 'plus' button.
  _createTimeout(key, callback, timeoutTime) {
    this._cleanTimeout(key);
    this._timeoutStore.set(key, this._window.setTimeout(() => {
      callback();
      this._timeoutStore.delete(key);
    }, timeoutTime));
  },

  _cleanAllTimeouts() {
    for (let key of this._timeoutStore.keys()) { // eslint-disable-line prefer-const
      this._cleanTimeout(key);
    }
  },

  _cleanTimeout(key) {
    if (this._timeoutStore.has(key)) {
      this._window.clearTimeout(this._timeoutStore.get(key));
      this._timeoutStore.delete(key);
    }
  },

  hidePanel() {
    this._cleanAllTimeouts();
    this._panelElement.hidePopup();
  },

  shutdown() {
    // CSS must be removed.
    detachFrom(this._style, this._window);

    this._shutdownPlusButtonMenu();
    this._shutdownFileMenu();
    this._shutdownAllTabsMenu();
    this._shutdownContextMenu();
  },

  _shutDownPlusButtonMenuElement(buttonElement) {
    if (buttonElement) {
      this._shutdownElement(buttonElement);
      buttonElement.setAttribute("tooltip", this._tooltipCache.get(buttonElement));

      buttonElement.removeEventListener("mouseover", this);
      buttonElement.removeEventListener("click", this);
      buttonElement.removeEventListener("mouseout", this);
    }
  },

  _shutdownPlusButtonMenu() {
    this._shutDownPlusButtonMenuElement(this._plusButton);
    this._shutDownPlusButtonMenuElement(this._overflowPlusButton);
  },

  _shutdownFileMenu() {
    this._shutdownMenu("menu_newUserContext");
  },

  _shutdownAllTabsMenu() {
    this._shutdownMenu("alltabs_containersTab");
  },

  _shutdownContextMenu() {
    this._shutdownMenu("context-openlinkinusercontext-menu");
  },

  _shutdownMenu(menuId) {
    const menu = this._window.document.getElementById(menuId);
    this._shutdownElement(menu);
  },

  _shutdownElement(element) {
    // Let's remove our elements.
    while (element.firstChild) {
      element.firstChild.remove();
    }

    const elementCache = this._elementCache.get(element);
    if (elementCache) {
      for (let e of elementCache) { // eslint-disable-line prefer-const
        element.appendChild(e);
      }
    }
  },

  _disableElement(element) {
    // Nothing to disable.
    if (!element || this._elementCache.has(element)) {
      return false;
    }
    const cacheArray = [];

    // Let's store the previous elements so that we can repopulate it in case
    // the addon is uninstalled.
    while (element.firstChild) {
      cacheArray.push(element.removeChild(element.firstChild));
    }

    this._elementCache.set(element, cacheArray);

    return true;
  },
};

// uninstall/install events ---------------------------------------------------

exports.main = function (options) {
  const installation = options.loadReason === "install" ||
                       options.loadReason === "downgrade" ||
                       options.loadReason === "enable" ||
                       options.loadReason === "upgrade";

  // Let's start :)
  ContainerService.init(installation, options.loadReason);
};

exports.onUnload = function (reason) {
  if (reason === "disable" ||
      reason === "downgrade" ||
      reason === "uninstall" ||
      reason === "upgrade") {
    ContainerService.uninstall(reason);
  }
};<|MERGE_RESOLUTION|>--- conflicted
+++ resolved
@@ -566,20 +566,6 @@
       let value = payload[keyName];
       if (value === LOOKUP_KEY) {
         switch (keyName) {
-<<<<<<< HEAD
-          case "clickedContainerTabCount":
-            value = this._containerTabCount(payload.userContextId);
-            break;
-          case "shownContainersCount":
-            value = containersCounts.shown;
-            break;
-          case "hiddenContainersCount":
-            value = containersCounts.hidden;
-            break;
-          case "totalContainersCount":
-            value = containersCounts.total;
-            break;
-=======
         case "clickedContainerTabCount":
           value = this._containerTabCount(payload.userContextId);
           break;
@@ -592,7 +578,6 @@
         case "totalContainersCount":
           value = containersCounts.total;
           break;
->>>>>>> 4ffb587d
         }
       }
       payload[keyName] = value;
