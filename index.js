--- conflicted
+++ resolved
@@ -3,21 +3,13 @@
 const webExtension = require('sdk/webextension');
 
 function handleWebExtensionMessage(message, sender, sendReply) {
-<<<<<<< HEAD
   console.log(message);
   switch (message) {
-      case 'get-identities':
-        sendReply({
-          content: {identities: ContextualIdentityService.getIdentities()}
-        });
-        break;
       case 'open-containers-preferences':
         tabs.open('about:preferences#containers');
         sendReply({content: 'opened'});
         break;
   }
-=======
->>>>>>> e534da7c
 }
 
 webExtension.startup().then(api=> {
